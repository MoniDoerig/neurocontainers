name: openreconexample
version: 1.0.0
architectures:
    - x86_64

files:
    - name: openreconexample.py
      filename: openreconexample.py

build:
    kind: neurodocker
    base-image: ubuntu:22.04
    pkg-manager: apt

    directives:
        - environment:
              DEBIAN_FRONTEND: noninteractive
        - install: bzip2 ca-certificates git wget build-essential python3-pip python-is-python3

        - include: macros/openrecon/neurodocker.yaml

        #BET2 application
        - install:
              - gcc-aarch64-linux-gnu cmake make build-essential

        - run:
              - git clone https://github.com/Bostrix/FSL-BET2
              - cd FSL-BET2
              - mkdir build
              - cd build
              - cmake ..
              - make

        - environment:
              PATH: ${PATH}:/opt/code/FSL-BET2/bin

        #openrecon application
        - copy: openreconexample.py /opt/code/python-ismrmrd-server/openreconexample.py

deploy:
    path:
        - /opt/code/FSL-BET2/bin

readme: |-
    ----------------------------------
    ## openreconexample/{{ context.version }} ##
    Example for building an openrecon container in Neurodesk

<<<<<<< HEAD
    you can build this recipe with:
    ```bash
    ./builder/build.py generate openreconexample --recreate --build --login
    ```
=======
  make sure that docker is installed: https://www.docker.com/

  make sure that neurodocker is installed:
  ```
  python -m pip install neurodocker
  ```
  
  #add it to the path, this depends on your python installation!, some examples below:
  ```
  export PATH=$PATH:~/.local/bin
  export PATH=$PATH:~/.local/lib/python3.12/site-packages/bin
  ```

  make sure the requirements are installed:
  ```
  pip install -r requirements.txt
  ```

  you can build this recipe with:
  ```bash
  ./builder/build.py generate openreconexample --recreate --build --login --architecture x86_64
  ```
>>>>>>> 006b2751

    ----------------------------------<|MERGE_RESOLUTION|>--- conflicted
+++ resolved
@@ -46,34 +46,27 @@
     ## openreconexample/{{ context.version }} ##
     Example for building an openrecon container in Neurodesk
 
-<<<<<<< HEAD
+    make sure that docker is installed: https://www.docker.com/
+
+    make sure that neurodocker is installed:
+    ```
+    python -m pip install neurodocker
+    ```
+
+    #add it to the path, this depends on your python installation!, some examples below:
+    ```
+    export PATH=$PATH:~/.local/bin
+    export PATH=$PATH:~/.local/lib/python3.12/site-packages/bin
+    ```
+
+    make sure the requirements are installed:
+    ```
+    pip install -r requirements.txt
+    ```
+
     you can build this recipe with:
     ```bash
-    ./builder/build.py generate openreconexample --recreate --build --login
+    ./builder/build.py generate openreconexample --recreate --build --login --architecture x86_64
     ```
-=======
-  make sure that docker is installed: https://www.docker.com/
-
-  make sure that neurodocker is installed:
-  ```
-  python -m pip install neurodocker
-  ```
-  
-  #add it to the path, this depends on your python installation!, some examples below:
-  ```
-  export PATH=$PATH:~/.local/bin
-  export PATH=$PATH:~/.local/lib/python3.12/site-packages/bin
-  ```
-
-  make sure the requirements are installed:
-  ```
-  pip install -r requirements.txt
-  ```
-
-  you can build this recipe with:
-  ```bash
-  ./builder/build.py generate openreconexample --recreate --build --login --architecture x86_64
-  ```
->>>>>>> 006b2751
 
     ----------------------------------